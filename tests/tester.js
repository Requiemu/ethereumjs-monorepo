const argv = require('minimist')(process.argv.slice(2))
const async = require('async')
const tape = require('tape')
const testing = require('ethereumjs-testing')
<<<<<<< HEAD
const FORK_CONFIG = argv.fork || 'EIP150'
=======
const FORK_CONFIG = argv.fork || 'EIP158'
>>>>>>> cc97f2d5
const skip = [
  'CreateHashCollision', // impossible hash collision on generating address
  'SuicidesMixingCoinbase', // sucides to the coinbase, since we run a blockLevel we create coinbase account.
  'TransactionMakeAccountBalanceOverflow',
  'RecursiveCreateContracts',
  'sha3_bigSize',
  'createJS_ExampleContract', // creates an account that already exsists
  'mload32bitBound_return',
  'mload32bitBound_return2',
  'QuadraticComplexitySolidity_CallDataCopy', // tests hash collisoin, sending from a contract
  'Call50000', // slow
  'Call50000_ecrec', // slow
  'Call50000_identity', // slow
  'Call50000_identity2', // slow
  'Call50000_sha256', // slow
  'Call50000_rip160', // slow
  'Call50000bytesContract50_1', // slow
  'Call50000bytesContract50_2',
  'Callcode50000', // slow
  'Return50000', // slow
  'Return50000_2', // slow
  'uncleBlockAtBlock3AfterBlock3',
  'ForkUncle', // correct behaviour unspecified (?)
  'UncleFromSideChain', // same as ForkUncle, the TD is the same for two diffent branches so its not clear which one should be the finally chain
  'bcSimpleTransitionTest', // HF stuff
  'CALL_Bounds', // nodejs crash
  'CALLCODE_Bounds', // nodejs crash
  'CREATE_Bounds', // nodejs crash
  'DELEGATECALL_Bounds', // nodejs crash
  'RevertDepthCreateAddressCollision', // test case is wrong
  'zeroSigTransactionInvChainID' // metropolis test
]

/*
TODO: some VM tests do not appear to be executing (don't print an "ok" statement):
...
# file: vmLogTest test: log0_emptyMem
ok 38984 valid gas usage
# file: vmLogTest test: log0_logMemStartTooHigh
# file: vmLogTest test: log0_logMemsizeTooHigh
# file: vmLogTest test: log0_logMemsizeZero
ok 38985 valid gas usage
# file: vmLogTest test: log0_nonEmptyMem
*/

const skipVM = [
  // slow performance tests
  'loop-mul',
  'loop-add-10M',
  'loop-divadd-10M',
  'loop-divadd-unr100-10M',
  'loop-exp-16b-100k',
  'loop-exp-1b-1M',
  'loop-exp-2b-100k',
  'loop-exp-32b-100k',
  'loop-exp-4b-100k',
  'loop-exp-8b-100k',
  'loop-exp-nop-1M',
  'loop-mulmod-2M',
  // some VM tests fail because the js runner executes CALLs
  // see https://github.com/ethereum/tests/wiki/VM-Tests  > Since these tests are meant only as a basic test of VM operation, the CALL and CREATE instructions are not actually executed.
  'ABAcalls0',
  'ABAcallsSuicide0',
  'ABAcallsSuicide1',
  'CallRecursiveBomb0',
  'CallToNameRegistrator0',
  'CallToPrecompiledContract',
  'CallToReturn1',
  'PostToNameRegistrator0',
  'PostToReturn1',
  'callcodeToNameRegistrator0',
  'callcodeToReturn1',
  'callstatelessToNameRegistrator0',
  'callstatelessToReturn1',
  'createNameRegistrator'
]

if (argv.r) {
  randomized(argv.r, argv.v)
} else if (argv.s) {
  runTests('GeneralStateTests', argv)
} else if (argv.v) {
  runTests('VMTests', argv)
} else if (argv.b) {
  runTests('BlockchainTests', argv)
} else if (argv.a) {
  runAll()
}

// randomized tests
// returns 1 if the tests fails
// returns 0 if the tests succeds
function randomized (stateTest) {
  const stateRunner = require('./stateRunner.js')
  let errored = false

  tape.createStream({
    objectMode: true
  }).on('data', function (row) {
    if (row.ok === false && !errored) {
      errored = true
      process.stdout.write('1')
      process.exit()
    }
  }).on('end', function () {
    process.stdout.write('0')
  })

  try {
    stateTest = JSON.parse(stateTest)
  } catch (e) {
    console.error('invalid json')
    process.exit()
  }

  var keys = Object.keys(stateTest)
  stateTest = stateTest[keys[0]]

  tape('', t => {
    stateRunner({}, stateTest, t, t.end)
  })
}

function runTests (name, runnerArgs, cb) {
  let testGetterArgs = {}
  testGetterArgs.skipTests = skip
  testGetterArgs.skipVM = skipVM
  testGetterArgs.forkConfig = FORK_CONFIG
  testGetterArgs.file = argv.file
  testGetterArgs.test = argv.test

  runnerArgs.forkConfig = FORK_CONFIG
  // runnerArgs.debugging = true; // for BlockchainTests
  // runnerArgs.vmtrace = true; // for VMTests

  tape(name, t => {
    const runner = require(`./${name}Runner.js`)
    testing.getTestsFromArgs(name, (fileName, testName, test) => {
      return new Promise((resolve, reject) => {
        if (name === 'VMTests') {
          // suppress some output of VMTests
          // t.comment(`file: ${fileName} test: ${testName}`)
          test.fileName = fileName
          test.testName = testName
          runner(runnerArgs, test, t, resolve)
        } else {
          t.comment(`file: ${fileName} test: ${testName}`)
          runner(runnerArgs, test, t, resolve)
        }
      }).catch(err => console.log(err))
    }, testGetterArgs).then(() => {
      t.end()
    })
  })
}

function runAll () {
  require('./tester.js')
  require('./cacheTest.js')
  require('./genesishashes.js')
  async.series([
    runTests.bind(this, 'VMTests', {}),
    runTests.bind(this, 'GeneralStateTests', {}),
    runTests.bind(this, 'BlockchainTests', {})
  ])
}<|MERGE_RESOLUTION|>--- conflicted
+++ resolved
@@ -2,11 +2,7 @@
 const async = require('async')
 const tape = require('tape')
 const testing = require('ethereumjs-testing')
-<<<<<<< HEAD
-const FORK_CONFIG = argv.fork || 'EIP150'
-=======
 const FORK_CONFIG = argv.fork || 'EIP158'
->>>>>>> cc97f2d5
 const skip = [
   'CreateHashCollision', // impossible hash collision on generating address
   'SuicidesMixingCoinbase', // sucides to the coinbase, since we run a blockLevel we create coinbase account.
