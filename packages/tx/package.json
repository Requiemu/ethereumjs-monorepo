--- conflicted
+++ resolved
@@ -47,19 +47,11 @@
     "contributor": "^0.1.25",
     "ethereumjs-testing": "git+https://github.com/ethereumjs/ethereumjs-testing.git#v1.3.3",
     "istanbul": "^0.4.1",
-<<<<<<< HEAD
-    "karma": "^4.1.0",
-    "karma-browserify": "^6.0.0",
-    "karma-chrome-launcher": "^2.2.0",
-    "karma-firefox-launcher": "^1.1.0",
-    "karma-tap": "^4.1.4",
-=======
     "karma": "^5.2.1",
     "karma-browserify": "^7.0.0",
     "karma-chrome-launcher": "^3.1.0",
     "karma-firefox-launcher": "^1.3.0",
     "karma-tap": "^4.2.0",
->>>>>>> d246b2b2
     "minimist": "^1.2.0",
     "nyc": "^14.0.0",
     "prettier": "^2.0.5",
