const Set = require('core-js-pure/es/set')
import { debug as createDebugLogger } from 'debug'
import { SecureTrie as Trie } from 'merkle-patricia-tree'
import {
  Account,
  Address,
  BN,
  toBuffer,
  keccak256,
  KECCAK256_NULL,
  unpadBuffer,
  PrefixedHexString,
  bnToHex,
  bufferToHex,
  rlp,
} from 'ethereumjs-util'
import { encode, decode } from 'rlp'
import Common from '@ethereumjs/common'
import { genesisStateByName } from '@ethereumjs/common/dist/genesisStates'
import { StateManager, StorageDump } from './interface'
import Cache from './cache'
import { getActivePrecompiles, ripemdPrecompileAddress } from '../evm/precompiles'
import { short } from '../evm/opcodes'
import { AccessList, AccessListItem } from '@ethereumjs/tx'

const debug = createDebugLogger('vm:state')

type AddressHex = string

type StorageProof = {
  key: PrefixedHexString
  proof: PrefixedHexString[]
  value: PrefixedHexString
}

type Proof = {
  balance: PrefixedHexString
  codeHash: PrefixedHexString
  nonce: PrefixedHexString
  storageHash: PrefixedHexString
  accountProof: PrefixedHexString[]
  storageProof: StorageProof[]
}

/**
 * Options for constructing a [[StateManager]].
 */
export interface DefaultStateManagerOpts {
  /**
   * Parameters of the chain ([`Common`](https://github.com/ethereumjs/ethereumjs-monorepo/tree/master/packages/common))
   */
  common?: Common
  /**
   * An [`merkle-patricia-tree`](https://github.com/ethereumjs/ethereumjs-monorepo/tree/master/packages/trie) instance
   */
  trie?: Trie
}

/**
 * Interface for getting and setting data from an underlying
 * state trie.
 */
export default class DefaultStateManager implements StateManager {
  _common: Common
  _trie: Trie
  _storageTries: { [key: string]: Trie }
  _cache: Cache
  _touched: Set<AddressHex>
  _touchedStack: Set<AddressHex>[]
  _checkpointCount: number
  _originalStorageCache: Map<AddressHex, Map<AddressHex, Buffer>>

  // EIP-2929 address/storage trackers.
  // This maps both the accessed accounts and the accessed storage slots.
  // It is a Map(Address => StorageSlots)
  // It is possible that the storage slots set is empty. This means that the address is warm.
  // It is not possible to have an accessed storage slot on a cold address (which is why this structure works)
  // Each call level tracks their access themselves.
  // In case of a commit, copy everything if the value does not exist, to the level above
  // In case of a revert, discard any warm slots.
  _accessedStorage: Map<string, Set<string>>[]

  // Backup structure for address/storage tracker frames on reverts
  // to also include on access list generation
  _accessedStorageReverted: Map<string, Set<string>>[]

  /**
   * Instantiate the StateManager interface.
   */
  constructor(opts: DefaultStateManagerOpts = {}) {
    let common = opts.common
    if (!common) {
      common = new Common({ chain: 'mainnet', hardfork: 'petersburg' })
    }
    this._common = common

    this._trie = opts.trie || new Trie()
    this._storageTries = {}
    this._cache = new Cache(this._trie)
    this._touched = new Set()
    this._touchedStack = []
    this._checkpointCount = 0
    this._originalStorageCache = new Map()
    this._accessedStorage = [new Map()]
    this._accessedStorageReverted = [new Map()]
  }

  /**
   * Copies the current instance of the `StateManager`
   * at the last fully committed point, i.e. as if all current
   * checkpoints were reverted.
   */
  copy(): StateManager {
    return new DefaultStateManager({
      trie: this._trie.copy(false),
      common: this._common,
    })
  }

  /**
   * Gets the account associated with `address`. Returns an empty account if the account does not exist.
   * @param address - Address of the `account` to get
   */
  async getAccount(address: Address): Promise<Account> {
    const account = await this._cache.getOrLoad(address)
    return account
  }

  /**
   * Saves an account into state under the provided `address`.
   * @param address - Address under which to store `account`
   * @param account - The account to store
   */
  async putAccount(address: Address, account: Account): Promise<void> {
    debug(
      `Save account address=${address} nonce=${account.nonce} balance=${account.balance} contract=${
        account.isContract() ? 'yes' : 'no'
      } empty=${account.isEmpty() ? 'yes' : 'no'}`
    )
    this._cache.put(address, account)
    this.touchAccount(address)
  }

  /**
   * Deletes an account from state under the provided `address`. The account will also be removed from the state trie.
   * @param address - Address of the account which should be deleted
   */
  async deleteAccount(address: Address) {
    debug(`Delete account ${address}`)
    this._cache.del(address)
    this.touchAccount(address)
  }

  /**
   * Marks an account as touched, according to the definition
   * in [EIP-158](https://eips.ethereum.org/EIPS/eip-158).
   * This happens when the account is triggered for a state-changing
   * event. Touched accounts that are empty will be cleared
   * at the end of the tx.
   */
  touchAccount(address: Address): void {
    this._touched.add(address.buf.toString('hex'))
  }

  /**
   * Adds `value` to the state trie as code, and sets `codeHash` on the account
   * corresponding to `address` to reference this.
   * @param address - Address of the `account` to add the `code` for
   * @param value - The value of the `code`
   */
  async putContractCode(address: Address, value: Buffer): Promise<void> {
    const codeHash = keccak256(value)

    if (codeHash.equals(KECCAK256_NULL)) {
      return
    }

    await this._trie.db.put(codeHash, value)

    const account = await this.getAccount(address)
    debug(`Update codeHash (-> ${short(codeHash)}) for account ${address}`)
    account.codeHash = codeHash
    await this.putAccount(address, account)
  }

  /**
   * Gets the code corresponding to the provided `address`.
   * @param address - Address to get the `code` for
   * @returns {Promise<Buffer>} -  Resolves with the code corresponding to the provided address.
   * Returns an empty `Buffer` if the account has no associated code.
   */
  async getContractCode(address: Address): Promise<Buffer> {
    const account = await this.getAccount(address)
    if (!account.isContract()) {
      return Buffer.alloc(0)
    }
    const code = await this._trie.db.get(account.codeHash)
    return code || Buffer.alloc(0)
  }

  /**
   * Creates a storage trie from the primary storage trie
   * for an account and saves this in the storage cache.
   * @private
   */
  async _lookupStorageTrie(address: Address): Promise<Trie> {
    // from state trie
    const account = await this.getAccount(address)
    const storageTrie = this._trie.copy(false)
    storageTrie.root = account.stateRoot
    storageTrie.db.checkpoints = []
    return storageTrie
  }

  /**
   * Gets the storage trie for an account from the storage
   * cache or does a lookup.
   * @private
   */
  async _getStorageTrie(address: Address): Promise<Trie> {
    // from storage cache
    const addressHex = address.buf.toString('hex')
    let storageTrie = this._storageTries[addressHex]
    if (!storageTrie) {
      // lookup from state
      storageTrie = await this._lookupStorageTrie(address)
    }
    return storageTrie
  }

  /**
   * Gets the storage value associated with the provided `address` and `key`. This method returns
   * the shortest representation of the stored value.
   * @param address -  Address of the account to get the storage for
   * @param key - Key in the account's storage to get the value for. Must be 32 bytes long.
   * @returns {Promise<Buffer>} - The storage value for the account
   * corresponding to the provided address at the provided key.
   * If this does not exist an empty `Buffer` is returned.
   */
  async getContractStorage(address: Address, key: Buffer): Promise<Buffer> {
    if (key.length !== 32) {
      throw new Error('Storage key must be 32 bytes long')
    }

    const trie = await this._getStorageTrie(address)
    const value = await trie.get(key)
    const decoded = decode(value)
    return decoded as Buffer
  }

  /**
   * Caches the storage value associated with the provided `address` and `key`
   * on first invocation, and returns the cached (original) value from then
   * onwards. This is used to get the original value of a storage slot for
   * computing gas costs according to EIP-1283.
   * @param address - Address of the account to get the storage for
   * @param key - Key in the account's storage to get the value for. Must be 32 bytes long.
   */
  async getOriginalContractStorage(address: Address, key: Buffer): Promise<Buffer> {
    if (key.length !== 32) {
      throw new Error('Storage key must be 32 bytes long')
    }

    const addressHex = address.buf.toString('hex')
    const keyHex = key.toString('hex')

    let map: Map<AddressHex, Buffer>
    if (!this._originalStorageCache.has(addressHex)) {
      map = new Map()
      this._originalStorageCache.set(addressHex, map)
    } else {
      map = this._originalStorageCache.get(addressHex)!
    }

    if (map.has(keyHex)) {
      return map.get(keyHex)!
    } else {
      const current = await this.getContractStorage(address, key)
      map.set(keyHex, current)
      return current
    }
  }

  /**
   * Clears the original storage cache. Refer to [[getOriginalContractStorage]]
   * for more explanation.
   */
  _clearOriginalStorageCache(): void {
    this._originalStorageCache = new Map()
  }

  /**
   * Clears the original storage cache. Refer to [[getOriginalContractStorage]]
   * for more explanation. Alias of the internal _clearOriginalStorageCache
   */
  clearOriginalStorageCache(): void {
    this._clearOriginalStorageCache()
  }

  /**
   * Modifies the storage trie of an account.
   * @private
   * @param address -  Address of the account whose storage is to be modified
   * @param modifyTrie - Function to modify the storage trie of the account
   */
  async _modifyContractStorage(
    address: Address,
    modifyTrie: (storageTrie: Trie, done: Function) => void
  ): Promise<void> {
    // eslint-disable-next-line no-async-promise-executor
    return new Promise(async (resolve) => {
      const storageTrie = await this._getStorageTrie(address)

      modifyTrie(storageTrie, async () => {
        // update storage cache
        const addressHex = address.buf.toString('hex')
        this._storageTries[addressHex] = storageTrie

        // update contract stateRoot
        const contract = this._cache.get(address)
        contract.stateRoot = storageTrie.root

        await this.putAccount(address, contract)
        this.touchAccount(address)
        resolve()
      })
    })
  }

  /**
   * Adds value to the state trie for the `account`
   * corresponding to `address` at the provided `key`.
   * @param address -  Address to set a storage value for
   * @param key - Key to set the value at. Must be 32 bytes long.
   * @param value - Value to set at `key` for account corresponding to `address`. Cannot be more than 32 bytes. Leading zeros are stripped. If it is a empty or filled with zeros, deletes the value.
   */
  async putContractStorage(address: Address, key: Buffer, value: Buffer): Promise<void> {
    if (key.length !== 32) {
      throw new Error('Storage key must be 32 bytes long')
    }

    if (value.length > 32) {
      throw new Error('Storage value cannot be longer than 32 bytes')
    }

    value = unpadBuffer(value)

    await this._modifyContractStorage(address, async (storageTrie, done) => {
      if (value && value.length) {
        // format input
        const encodedValue = encode(value)
        debug(`Update contract storage for account ${address} to ${short(value)}`)
        await storageTrie.put(key, encodedValue)
      } else {
        // deleting a value
        debug(`Delete contract storage for account`)
        await storageTrie.del(key)
      }
      done()
    })
  }

  /**
   * Clears all storage entries for the account corresponding to `address`.
   * @param address -  Address to clear the storage of
   */
  async clearContractStorage(address: Address): Promise<void> {
    await this._modifyContractStorage(address, (storageTrie, done) => {
      storageTrie.root = storageTrie.EMPTY_TRIE_ROOT
      done()
    })
  }

  /**
   * Checkpoints the current state of the StateManager instance.
   * State changes that follow can then be committed by calling
   * `commit` or `reverted` by calling rollback.
   */
  async checkpoint(): Promise<void> {
    this._trie.checkpoint()
    this._cache.checkpoint()
    this._touchedStack.push(new Set(Array.from(this._touched)))
    this._accessedStorage.push(new Map())
    this._checkpointCount++
  }

  /**
   * Merges a storage map into the last item of the accessed storage stack
   */
  private _accessedStorageMerge(
    storageList: Map<string, Set<string>>[],
    storageMap: Map<string, Set<string>>
  ) {
    const mapTarget = storageList[storageList.length - 1]

    if (mapTarget) {
      // Note: storageMap is always defined here per definition (TypeScript cannot infer this)
      storageMap?.forEach((slotSet: Set<string>, addressString: string) => {
        const addressExists = mapTarget.get(addressString)
        if (!addressExists) {
          mapTarget.set(addressString, new Set())
        }
        const storageSet = mapTarget.get(addressString)
        slotSet.forEach((value: string) => {
          storageSet!.add(value)
        })
      })
    }
  }

  /**
   * Commits the current change-set to the instance since the
   * last call to checkpoint.
   */
  async commit(): Promise<void> {
    // setup trie checkpointing
    await this._trie.commit()
    // setup cache checkpointing
    this._cache.commit()
    this._touchedStack.pop()
    this._checkpointCount--

    // Copy the contents of the map of the current level to a map higher.
    const storageMap = this._accessedStorage.pop()
    if (storageMap) {
      this._accessedStorageMerge(this._accessedStorage, storageMap)
    }

    if (this._checkpointCount === 0) {
      await this._cache.flush()
      this._clearOriginalStorageCache()
    }
  }

  /**
   * Reverts the current change-set to the instance since the
   * last call to checkpoint.
   */
  async revert(): Promise<void> {
    // setup trie checkpointing
    await this._trie.revert()
    // setup cache checkpointing
    this._cache.revert()
    this._storageTries = {}
    const lastItem = this._accessedStorage.pop()
    if (lastItem) {
      this._accessedStorageReverted.push(lastItem)
    }
    const touched = this._touchedStack.pop()
    if (!touched) {
      throw new Error('Reverting to invalid state checkpoint failed')
    }
    // Exceptional case due to consensus issue in Geth and Parity.
    // See [EIP issue #716](https://github.com/ethereum/EIPs/issues/716) for context.
    // The RIPEMD precompile has to remain *touched* even when the call reverts,
    // and be considered for deletion.
    if (this._touched.has(ripemdPrecompileAddress)) {
      touched.add(ripemdPrecompileAddress)
    }
    this._touched = touched
    this._checkpointCount--

    if (this._checkpointCount === 0) {
      await this._cache.flush()
      this._clearOriginalStorageCache()
    }
  }

  /**
   * Get an EIP-1186 proof
   * @param address - address to get proof of
   * @param storageSlots - storage slots to get proof of
   */
  async getProof(address: Address, storageSlots: Buffer[] = []): Promise<Proof> {
    const account = await this.getAccount(address)
    const accountProof: PrefixedHexString[] = (
      await Trie.createProof(this._trie, address.buf)
    ).map((e: Buffer) => bufferToHex(e))
    const storageProof: StorageProof[] = []
    const storageTrie = await this._getStorageTrie(address)

    await Promise.all(
      storageSlots.map(async (storageKey: Buffer) => {
        const proof = (await Trie.createProof(storageTrie, storageKey)).map((e: Buffer) =>
          bufferToHex(e)
        )
        const proofItem: StorageProof = {
          key: bufferToHex(storageKey),
          value: bufferToHex(await this.getContractStorage(address, storageKey)),
          proof,
        }
        storageProof.push(proofItem)
      })
    )

    const returnValue: Proof = {
      balance: bnToHex(account.balance),
      codeHash: bufferToHex(account.codeHash),
      nonce: bnToHex(account.nonce),
      storageHash: bufferToHex(account.stateRoot),
      accountProof,
      storageProof,
    }
    return returnValue
  }

  /**
<<<<<<< HEAD
   * Verify an EIP-1186 proof. Throws if proof is invalid, otherwise returns true
=======
   * Verify a proof. Throws if proof is invalid, otherwise returns true
>>>>>>> dc4c97c5
   * @param proof - The Proof to prove
   */
  async verifyProof(proof: Proof): Promise<boolean> {
    const rootHash = rlp.decode(toBuffer(proof.accountProof[0]))
    const key = keccak256(toBuffer(proof.accountProof[proof.accountProof.length - 1]))
    const accountProof = proof.accountProof.map((rlpString: PrefixedHexString) =>
      toBuffer(rlpString)
    )

    // This returns the account if the trie is OK, verify that it matches the reported account
    await Trie.verifyProof(rootHash, key, accountProof)

    const storageRoot = toBuffer(proof.storageHash)

    /* TODO verify that value matches the account */
    await Promise.all(
      proof.storageProof.map(async (stProof: StorageProof) => {
        const storageProof = stProof.proof.map((value: PrefixedHexString) => toBuffer(value))
        const storageValue = toBuffer(stProof.value)
        const storageKey = toBuffer(stProof.key)

        // TODO figure out in what case verifyProof returns null (empty trie?)
        const reportedValue = <Buffer>await Trie.verifyProof(storageRoot, storageKey, storageProof)

        if (!reportedValue.equals(storageValue)) {
          throw 'Reported trie value does not match storage'
        }
      })
    ).catch((e) => {
      throw e
    })

    return true
  }

  /**
   * Gets the state-root of the Merkle-Patricia trie representation
   * of the state of this StateManager. Will error if there are uncommitted
   * checkpoints on the instance.
   * @param force - If set to `true`, force a cache flush even if there are uncommited checkpoints (this is set to `true` pre-Byzantium in order to get intermediate state roots for the receipts)
   * @returns {Promise<Buffer>} - Returns the state-root of the `StateManager`
   */
  async getStateRoot(force: boolean = false): Promise<Buffer> {
    if (!force && this._checkpointCount !== 0) {
      throw new Error('Cannot get state root with uncommitted checkpoints')
    }
    await this._cache.flush()
    const stateRoot = this._trie.root
    return stateRoot
  }

  /**
   * Sets the state of the instance to that represented
   * by the provided `stateRoot`. Will error if there are uncommitted
   * checkpoints on the instance or if the state root does not exist in
   * the state trie.
   * @param stateRoot - The state-root to reset the instance to
   */
  async setStateRoot(stateRoot: Buffer): Promise<void> {
    if (this._checkpointCount !== 0) {
      throw new Error('Cannot set state root with uncommitted checkpoints')
    }

    await this._cache.flush()

    if (stateRoot === this._trie.EMPTY_TRIE_ROOT) {
      this._trie.root = stateRoot
      this._cache.clear()
      this._storageTries = {}
      return
    }

    const hasRoot = await this._trie.checkRoot(stateRoot)
    if (!hasRoot) {
      throw new Error('State trie does not contain state root')
    }

    this._trie.root = stateRoot
    this._cache.clear()
    this._storageTries = {}
  }

  /**
   * Dumps the RLP-encoded storage values for an `account` specified by `address`.
   * @param address - The address of the `account` to return storage for
   * @returns {Promise<StorageDump>} - The state of the account as an `Object` map.
   * Keys are are the storage keys, values are the storage values as strings.
   * Both are represented as hex strings without the `0x` prefix.
   */
  async dumpStorage(address: Address): Promise<StorageDump> {
    return new Promise((resolve, reject) => {
      this._getStorageTrie(address)
        .then((trie) => {
          const storage: StorageDump = {}
          const stream = trie.createReadStream()

          stream.on('data', (val: any) => {
            storage[val.key.toString('hex')] = val.value.toString('hex')
          })
          stream.on('end', () => {
            resolve(storage)
          })
        })
        .catch((e) => {
          reject(e)
        })
    })
  }

  /**
   * Checks whether the current instance has the canonical genesis state
   * for the configured chain parameters.
   * @returns {Promise<boolean>} - Whether the storage trie contains the
   * canonical genesis state for the configured chain parameters.
   */
  async hasGenesisState(): Promise<boolean> {
    const root = this._common.genesis().stateRoot
    return await this._trie.checkRoot(root)
  }

  /**
   * Generates a canonical genesis state on the instance based on the
   * configured chain parameters. Will error if there are uncommitted
   * checkpoints on the instance.
   */
  async generateCanonicalGenesis(): Promise<void> {
    if (this._checkpointCount !== 0) {
      throw new Error('Cannot create genesis state with uncommitted checkpoints')
    }

    const genesis = await this.hasGenesisState()
    if (!genesis) {
      await this.generateGenesis(genesisStateByName(this._common.chainName()))
    }
  }

  /**
   * Initializes the provided genesis state into the state trie
   * @param initState - Object (address -> balance)
   */
  async generateGenesis(initState: any): Promise<void> {
    if (this._checkpointCount !== 0) {
      throw new Error('Cannot create genesis state with uncommitted checkpoints')
    }

    debug(`Save genesis state into the state trie`)
    const addresses = Object.keys(initState)
    for (const address of addresses) {
      const balance = new BN(toBuffer(initState[address]))
      const account = Account.fromAccountData({ balance })
      const addressBuffer = toBuffer(address)
      await this._trie.put(addressBuffer, account.serialize())
    }
  }

  /**
   * Checks if the `account` corresponding to `address`
   * is empty or non-existent as defined in
   * EIP-161 (https://eips.ethereum.org/EIPS/eip-161).
   * @param address - Address to check
   */
  async accountIsEmpty(address: Address): Promise<boolean> {
    const account = await this.getAccount(address)
    return account.isEmpty()
  }

  /**
   * Checks if the `account` corresponding to `address`
   * exists
   * @param address - Address of the `account` to check
   */
  async accountExists(address: Address): Promise<boolean> {
    const account = this._cache.lookup(address)
    if (account && !this._cache.keyIsDeleted(address)) {
      return true
    }
    if (await this._cache._trie.get(address.buf)) {
      return true
    }
    return false
  }

  /** EIP-2929 logic
   * This should only be called from within the EVM
   */

  /**
   * Returns true if the address is warm in the current context
   * @param address - The address (as a Buffer) to check
   */
  isWarmedAddress(address: Buffer): boolean {
    for (let i = this._accessedStorage.length - 1; i >= 0; i--) {
      const currentMap = this._accessedStorage[i]
      if (currentMap.has(address.toString('hex'))) {
        return true
      }
    }
    return false
  }

  /**
   * Add a warm address in the current context
   * @param address - The address (as a Buffer) to check
   */
  addWarmedAddress(address: Buffer): void {
    const key = address.toString('hex')
    const storageSet = this._accessedStorage[this._accessedStorage.length - 1].get(key)
    if (!storageSet) {
      const emptyStorage = new Set()
      this._accessedStorage[this._accessedStorage.length - 1].set(key, emptyStorage)
    }
  }

  /**
   * Returns true if the slot of the address is warm
   * @param address - The address (as a Buffer) to check
   * @param slot - The slot (as a Buffer) to check
   */
  isWarmedStorage(address: Buffer, slot: Buffer): boolean {
    const addressKey = address.toString('hex')
    const storageKey = slot.toString('hex')

    for (let i = this._accessedStorage.length - 1; i >= 0; i--) {
      const currentMap = this._accessedStorage[i]
      if (currentMap.has(addressKey) && currentMap.get(addressKey)!.has(storageKey)) {
        return true
      }
    }

    return false
  }

  /**
   * Mark the storage slot in the address as warm in the current context
   * @param address - The address (as a Buffer) to check
   * @param slot - The slot (as a Buffer) to check
   */
  addWarmedStorage(address: Buffer, slot: Buffer): void {
    const addressKey = address.toString('hex')
    let storageSet = this._accessedStorage[this._accessedStorage.length - 1].get(addressKey)
    if (!storageSet) {
      storageSet = new Set()
      this._accessedStorage[this._accessedStorage.length - 1].set(addressKey, storageSet!)
    }
    storageSet!.add(slot.toString('hex'))
  }

  /**
   * Clear the warm accounts and storage. To be called after a transaction finished.
   * @param boolean - If true, returns an EIP-2930 access list generated
   */
  clearWarmedAccounts(): void {
    this._accessedStorage = [new Map()]
    this._accessedStorageReverted = [new Map()]
  }

  /**
   * Generates an EIP-2930 access list
   *
   * Note: this method is not yet part of the `StateManager` interface.
   * If not implemented, `runTx()` is not allowed to be used with the
   * `reportAccessList` option and will instead throw.
   *
   * Note: there is an edge case on accessList generation where an
   * internal call might revert without an accessList but pass if the
   * accessList is used for a tx run (so the subsequent behavior might change).
   * This edge case is not covered by this implementation.
   *
   * @param addressesRemoved - List of addresses to be removed from the final list
   * @param addressesOnlyStorage - List of addresses only to be added in case of present storage slots
   *
   * @returns - an [@ethereumjs/tx](https://github.com/ethereumjs/ethereumjs-monorepo/packages/tx) `AccessList`
   */
  generateAccessList(
    addressesRemoved: Address[] = [],
    addressesOnlyStorage: Address[] = []
  ): AccessList {
    // Merge with the reverted storage list
    const mergedStorage = [...this._accessedStorage, ...this._accessedStorageReverted]

    // Fold merged storage array into one Map
    while (mergedStorage.length >= 2) {
      const storageMap = mergedStorage.pop()
      if (storageMap) {
        this._accessedStorageMerge(mergedStorage, storageMap)
      }
    }
    const folded = new Map([...mergedStorage[0].entries()].sort())

    // Transfer folded map to final structure
    const accessList: AccessList = []
    folded.forEach((slots, addressStr) => {
      const address = Address.fromString(`0x${addressStr}`)
      const check1 = getActivePrecompiles(this._common).find((a) => a.equals(address))
      const check2 = addressesRemoved.find((a) => a.equals(address))
      const check3 =
        addressesOnlyStorage.find((a) => a.equals(address)) !== undefined && slots.size === 0

      if (!check1 && !check2 && !check3) {
        const storageSlots = Array.from(slots)
          .map((s) => `0x${s}`)
          .sort()
        const accessListItem: AccessListItem = {
          address: `0x${addressStr}`,
          storageKeys: storageSlots,
        }
        accessList!.push(accessListItem)
      }
    })

    return accessList
  }

  /**
   * Removes accounts form the state trie that have been touched,
   * as defined in EIP-161 (https://eips.ethereum.org/EIPS/eip-161).
   */
  async cleanupTouchedAccounts(): Promise<void> {
    if (this._common.gteHardfork('spuriousDragon')) {
      const touchedArray = Array.from(this._touched)
      for (const addressHex of touchedArray) {
        const address = new Address(Buffer.from(addressHex, 'hex'))
        const empty = await this.accountIsEmpty(address)
        if (empty) {
          this._cache.del(address)
          debug(`Cleanup touched account address=${address.toString()} (>= SpuriousDragon)`)
        }
      }
    }
    this._touched.clear()
  }
}<|MERGE_RESOLUTION|>--- conflicted
+++ resolved
@@ -505,11 +505,7 @@
   }
 
   /**
-<<<<<<< HEAD
    * Verify an EIP-1186 proof. Throws if proof is invalid, otherwise returns true
-=======
-   * Verify a proof. Throws if proof is invalid, otherwise returns true
->>>>>>> dc4c97c5
    * @param proof - The Proof to prove
    */
   async verifyProof(proof: Proof): Promise<boolean> {
